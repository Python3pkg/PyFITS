import copy
import re
import string
import sys
import warnings

import numpy as np

from pyfits.util import (_str_to_num, _is_int, deprecated, maketrans,
                         translate, _words_group, lazyproperty)
from pyfits.verify import _Verify, _ErrList


__all__ = ['Card', 'CardList', 'create_card', 'create_card_from_string',
           'upper_key', 'createCard', 'createCardFromString', 'upperKey',
           'Undefined']


FIX_FP_TABLE = maketrans('de', 'DE')
FIX_FP_TABLE2 = maketrans('dD', 'eE')


class Undefined:
    """Undefined value."""

    def __init__(self):
        # This __init__ is required to be here for Sphinx documentation
        pass
UNDEFINED = Undefined()


class CardList(list):
    # TODO: Add some kind of docstring for this class
    def __init__(self, cards=[], keylist=None):
        """
        Construct the `CardList` object from a list of `Card` objects.

        `CardList` is now merely a thin wrapper around `Header` to provide
        backwards compatibility for the old API.

        Parameters
        ----------
        cards
            A list of `Card` objects.
        """

        warnings.warn(
                'The CardList class has been deprecated; all its former '
                'functionality has been subsumed by the Header class, so '
                'CardList objects should not be directly created.  See the '
                'PyFITS 3.1.0 CHANGELOG for more details.',
                DeprecationWarning)

        # TODO: Rearrange the header and card modules so that this import
        # doesn't have to be here
        from pyfits.header import Header

        # I'm not sure if they keylist argument here was ever really useful;
        # I'm going to just say don't use it.
        if keylist is not None:
            raise ValueError(
                'The keylist argument to CardList() is no longer supported.')

        if isinstance(cards, Header):
            self._header = cards
        else:
            self._header = Header(cards)

        super(CardList, self).__init__(self._header.cards)

    def __contains__(self, key):
        return key in self._header

    def __getitem__(self, key):
        """Get a `Card` by indexing or by the keyword name."""

        idx = self._header._cardindex(key)
        return self._header.cards[idx]

    def __setitem__(self, key, value):
        """Set a `Card` by indexing or by the keyword name."""

        if isinstance(value, tuple) and (1 < len(value) <= 3):
            value = Card(*value)

        if isinstance(value, Card):
            idx = self._header._cardindex(key)
            card = self._header.cards[idx]
            if str(card) != str(value):
                # Replace the existing card at this index by delete/insert
                del self._header[idx]
                self._header.insert(idx, value)
        else:
            raise ValueError('%s is not a Card' % str(value))

    def __delitem__(self, key):
        """Delete a `Card` from the `CardList`."""

        # TODO: This original CardList implementation would raise an exception
        # when a card is not found, which differs from Header; eventually the
        # new Header class should have the behavior of the old CardList class
        if key not in self._header._keyword_indices:
            raise KeyError("Keyword '%s' not found." % key)
        del self._header[key]

    def __getslice__(self, start, end):
        return CardList(self[slice(start, end)])

    def __repr__(self):
        """Format a list of cards into a string."""

        return str(self._header)

    def __str__(self):
        """Format a list of cards into a printable string."""

        return '\n'.join(str(card) for card in self)

    @deprecated(alternative='Header.copy()', pending=False)
    def copy(self):
        """Make a (deep)copy of the `CardList`."""

        return CardList(self._header.copy())

    @deprecated(alternative='Header.keys()', pending=False)
    def keys(self):
        """
        Return a list of all keywords from the `CardList`.
        """

        return self._header.keys()

    @deprecated(alternative='Header.append()', pending=False)
    def append(self, card, useblanks=True, bottom=False):
        """
        Append a `Card` to the `CardList`.

        Parameters
        ----------
        card : `Card` object
            The `Card` to be appended.

        useblanks : bool, optional
            Use any *extra* blank cards?

            If `useblanks` is `True`, and if there are blank cards
            directly before ``END``, it will use this space first,
            instead of appending after these blank cards, so the total
            space will not increase.  When `useblanks` is `False`, the
            card will be appended at the end, even if there are blank
            cards in front of ``END``.

        bottom : bool, optional
           If `False` the card will be appended after the last
           non-commentary card.  If `True` the card will be appended
           after the last non-blank card.
        """

        self._header.append(card, useblanks=useblanks, bottom=bottom)

    @deprecated(alternative='Header.insert()', pending=False)
    def insert(self, idx, card, useblanks=True):
        """
        Insert a `Card` to the `CardList`.

        Parameters
        ----------
        pos : int
            The position (index, keyword name will not be allowed) to
            insert. The new card will be inserted before it.

        card : `Card` object
            The card to be inserted.

        useblanks : bool, optional
            If `useblanks` is `True`, and if there are blank cards
            directly before ``END``, it will use this space first,
            instead of appending after these blank cards, so the total
            space will not increase.  When `useblanks` is `False`, the
            card will be appended at the end, even if there are blank
            cards in front of ``END``.
        """

        self._header.insert(idx, card, useblanks=useblanks)

    @deprecated(alternative='Header.values()', pending=False)
    def values(self):
        """
        Return a list of the values of all cards in the `CardList`.

        For `RecordValuedKeywordCard` objects, the value returned is
        the floating point value, exclusive of the
        ``field_specifier``.
        """

        return self._header.values()

    @deprecated(alternative='Header.index()', pending=False)
    def index_of(self, key, backward=False):
        """
        Get the index of a keyword in the `CardList`.

        Parameters
        ----------
        key : str or int
            The keyword name (a string) or the index (an integer).

        backward : bool, optional
            When `True`, search the index from the ``END``, i.e.,
            backward.

        Returns
        -------
        index : int
            The index of the `Card` with the given keyword.
        """

        # Backward is just ignored now, since the search is not linear anyways

        if _is_int(key) or isinstance(key, basestring):
            return self._header._cardindex(key)
        else:
            raise KeyError('Illegal key data type %s' % type(key))

    def filter_list(self, key):
        """
        Construct a `CardList` that contains references to all of the cards in
        this `CardList` that match the input key value including any special
        filter keys (``*``, ``?``, and ``...``).

        Parameters
        ----------
        key : str
            key value to filter the list with

        Returns
        -------
        cardlist :
            A `CardList` object containing references to all the
            requested cards.
        """

        return CardList(self._header[key])

    # For API backwards-compatibility
    @deprecated(alternative='filter_list', pending=False)
    def filterList(self, key):
        return self.filter_list(key)

    @deprecated(pending=False)
    def count_blanks(self):
        """
        Returns how many blank cards are *directly* before the ``END``
        card.
        """

        return self._header._countblanks()


class Card(_Verify):
    # TODO: This class might still be useful for the Header class
    # internally; consider moving this to pyfits.header and leaving an
    # alias in pyfits.card for backwards-compat

    length = 80

    # String for a FITS standard compliant (FSC) keyword.
    _keywd_FSC_RE = re.compile(r'^[A-Z0-9_-]{0,8}$')

    # A number sub-string, either an integer or a float in fixed or
    # scientific notation.  One for FSC and one for non-FSC (NFSC) format:
    # NFSC allows lower case of DE for exponent, allows space between sign,
    # digits, exponent sign, and exponents
    _digits_FSC = r'(\.\d+|\d+(\.\d*)?)([DE][+-]?\d+)?'
    _digits_NFSC = r'(\.\d+|\d+(\.\d*)?) *([deDE] *[+-]? *\d+)?'
    _numr_FSC = r'[+-]?' + _digits_FSC
    _numr_NFSC = r'[+-]? *' + _digits_NFSC

    # This regex helps delete leading zeros from numbers, otherwise
    # Python might evaluate them as octal values.
    _number_FSC_RE = re.compile(r'(?P<sign>[+-])?0*(?P<digt>%s)'
                                % _digits_FSC)
    _number_NFSC_RE = re.compile(r'(?P<sign>[+-])? *0*(?P<digt>%s)'
                                 % _digits_NFSC)

    # FSC commentary card string which must contain printable ASCII characters.
    _ascii_text = r'[ -~]*$'
    _comment_FSC_RE = re.compile(_ascii_text)

    # Checks for a valid value/comment string.  It returns a match object
    # for a valid value/comment string.
    # The valu group will return a match if a FITS string, boolean,
    # number, or complex value is found, otherwise it will return
    # None, meaning the keyword is undefined.  The comment field will
    # return a match if the comment separator is found, though the
    # comment maybe an empty string.
    _value_FSC_RE = re.compile(
        r'(?P<valu_field> *'
            r'(?P<valu>'

                #  The <strg> regex is not correct for all cases, but
                #  it comes pretty darn close.  It appears to find the
                #  end of a string rather well, but will accept
                #  strings with an odd number of single quotes,
                #  instead of issuing an error.  The FITS standard
                #  appears vague on this issue and only states that a
                #  string should not end with two single quotes,
                #  whereas it should not end with an even number of
                #  quotes to be precise.
                #
                #  Note that a non-greedy match is done for a string,
                #  since a greedy match will find a single-quote after
                #  the comment separator resulting in an incorrect
                #  match.
                r'\'(?P<strg>([ -~]+?|\'\'|)) *?\'(?=$|/| )|'
                r'(?P<bool>[FT])|'
                r'(?P<numr>' + _numr_FSC + r')|'
                r'(?P<cplx>\( *'
                    r'(?P<real>' + _numr_FSC + r') *, *'
                    r'(?P<imag>' + _numr_FSC + r') *\))'
            r')? *)'
        r'(?P<comm_field>'
            r'(?P<sepr>/ *)'
            r'(?P<comm>[!-~][ -~]*)?'
        r')?$')

    _value_NFSC_RE = re.compile(
        r'(?P<valu_field> *'
            r'(?P<valu>'
                r'\'(?P<strg>([ -~]+?|\'\'|)) *?\'(?=$|/| )|'
                r'(?P<bool>[FT])|'
                r'(?P<numr>' + _numr_NFSC + r')|'
                r'(?P<cplx>\( *'
                    r'(?P<real>' + _numr_NFSC + r') *, *'
                    r'(?P<imag>' + _numr_NFSC + r') *\))'
            r')? *)'
        r'(?P<comm_field>'
            r'(?P<sepr>/ *)'
            r'(?P<comm>(.|\n)*)'
        r')?$')

    _rvkc_identifier = r'[a-zA-Z_]\w*'
    _rvkc_field = _rvkc_identifier + r'(\.\d+)?'
    _rvkc_field_specifier_s = r'%s(\.%s)*' % ((_rvkc_field,) * 2)
    _rvkc_field_specifier_val = (r'(?P<keyword>%s): (?P<val>%s\s*)' %
                                 (_rvkc_field_specifier_s, _numr_FSC))
    _rvkc_keyword_val = r'\'%s\'' % _rvkc_field_specifier_val
    _rvkc_keyword_val_comm = (r' +%s *(/ *(?P<comm>[ -~]*))?$' %
                              _rvkc_keyword_val)


    _rvkc_field_specifier_val_RE = re.compile(_rvkc_field_specifier_val)

    # regular expression to extract the key and the field specifier from a
    # string that is being used to index into a card list that contains
    # record value keyword cards (ex. 'DP1.AXIS.1')
    _rvkc_keyword_name_RE = (
        re.compile(r'(?P<keyword>%s)\.(?P<field_specifier>%s)$' %
                   (_rvkc_identifier, _rvkc_field_specifier_s)))

    # regular expression to extract the field specifier and value and comment
    # from the string value of a record value keyword card
    # (ex "'AXIS.1: 1' / a comment")
    _rvkc_keyword_val_comm_RE = re.compile(_rvkc_keyword_val_comm)

    _commentary_keywords = ['', 'COMMENT', 'HISTORY', 'END']

    def __init__(self, keyword=None, value=None, comment=None, **kwargs):
        # For backwards compatibility, support the 'key' keyword argument:
        if keyword is None and 'key' in kwargs:
            keyword = kwargs['key']

        # TODO: A Card with a value and comment but no keyword should not be
        # allowed
        self._keyword = None
        self._value = None
        self._comment = None
        self._image = None

        # This attribute is set to False when creating the card from a card
        # image to ensure that the contents of the image get verified at some
        # point
        self._parsed = True

        self.field_specifier = None
        if not self._check_if_rvkc(keyword, value):
            # If _check_if_rvkc passes, it will handle setting the keyword and
            # value
            if keyword is not None:
                self.keyword = keyword
            if value is not None:
                self.value = value

        if comment is not None:
            self.comment = comment

        self._modified = False
        self._valuestring = None
        self._valuemodified = False

    def __repr__(self):
        # TODO: Have some useful string representation
        return repr((self.keyword, self.value, self.comment))

<<<<<<< HEAD
    @property
    def key(self):
        """Returns the keyword name parsed from the card image."""
=======
    def __str__(self):
        return self.image
>>>>>>> 59019761

    def __len__(self):
        return 3

<<<<<<< HEAD
    @key.setter
    def key(self, val):
        """Set the key attribute; once set it cannot be modified."""
=======
    def __getitem__(self, index):
        return (self.keyword, self.value, self.comment)[index]
>>>>>>> 59019761

    @property
    def keyword(self):
        """Returns the keyword name parsed from the card image."""
        if self._keyword is not None:
            return self._keyword
        elif self._image:
            self._keyword = self._parse_keyword()
            return self._keyword
        else:
            self.keyword = ''
            return ''

    @keyword.setter
    def keyword(self, keyword):
        """Set the key attribute; once set it cannot be modified."""
        if self._keyword is not None:
            raise AttributeError(
                'Once set, the Card keyword may not be modified')
        elif isinstance(keyword, basestring):
            if len(keyword) <= 8:
                # For keywords with length > 8 they will be HIERARCH cards,
                # and can have arbitrary case keywords
                keyword = keyword.upper()
                if not self._keywd_FSC_RE.match(keyword):
                    raise ValueError('Illegal keyword name: %r.' % keyword)
            else:
                # In prior versions of PyFITS HIERARCH cards would only be
                # created if the user-supplied keyword explicitly started with
                # 'HIERARCH '.  Now we will create them automtically for long
                # keywords, but we still want to support the old behavior too;
                # the old behavior makes it possible to create HEIRARCH cards
                # that would otherwise be recognized as RVKCs
                if keyword[:9].upper() == 'HIERARCH ':
                    # The user explicitly asked for a HIERARCH card, so don't
                    # bug them about it...
                    keyword = keyword[9:]
                else:
                    # We'll gladly create a HIERARCH card, but a warning is
                    # also displayed
                    warnings.warn(
                        'Keyword name %r is greater than 8 characters; a '
                        'HIERARCH card will be created.' % keyword)
            self._keyword = keyword
            self._modified = True
        else:
            raise ValueError('Keyword name %r is not a string.' % keyword)
    # For API backwards-compatibility; key should raise a deprecation warning
    # TODO: key should be made to raise a deprecation warning; yeah, keyword is
    # more typing, but it's also more semantically correct here than just 'key'
    key = keyword

    @property
    def value(self):
<<<<<<< HEAD
        """Get the value attribute from the card image if not already set."""

        if not hasattr(self, '_value'):
            # self._value assigned directly to avoid the checks in
            # _setvalue() (and to avoid setting _value_modified = True)
            self._value = self._extract_value()
        return self._value

    @value.setter
    def value(self, val):
        self._update_value(val)
        if hasattr(self, '_cardimage'):
            # Make sure these are saved from the old cardimage before deleting
            # it
            self.key
            self.comment
            del self._cardimage

    def _update_value(self, val):
        """Set the value attribute."""

        if isinstance(val, (str, int, long, float, complex, bool, Undefined,
                            np.floating, np.integer, np.complexfloating)):
            if isinstance(val, str):
                self._check_text(val)
            if not hasattr(self, '_value') or self._value != val:
                self._modified = True
            self._value_modified = True
            self._value = val
=======
        if self.field_specifier:
            return float(self._value)
        if self._value is not None:
            return self._value
        elif self._valuestring is not None:
            self.value = self._valuestring
            return self._valuestring
        elif self._image:
            self._value = self._parse_value()
            return self._value
>>>>>>> 59019761
        else:
            self.value = ''
            return ''

<<<<<<< HEAD
    @property
    def comment(self):
        """Get the comment attribute from the card image if not already set."""
=======
    @value.setter
    def value(self, value):
        if value is None:
            value = ''
        oldvalue = self._value
        if oldvalue is None:
            oldvalue = ''
        if isinstance(value, (basestring, int, long, float, complex, bool,
                              Undefined, np.floating, np.integer,
                              np.complexfloating)):
            if value != oldvalue:
                self._value = value
                self._modified = True
                self._valuestring = None
                self._valuemodified = True
                if self.field_specifier:
                    try:
                        self._value = _int_or_float(self._value)
                    except ValueError:
                        raise ValueError('value %s is not a float' %
                                         self._value)
        else:
            raise ValueError('Illegal value: %r.' % value)
>>>>>>> 59019761

    @value.deleter
    def value(self):
        if not self.field_specifier:
            self.value = ''
        else:
            raise AttributeError('Values cannot be deleted from record-valued '
                                 'keyword cards')

<<<<<<< HEAD
    @comment.setter
    def comment(self, val):
        self._update_comment(val)
        if hasattr(self, '_cardimage'):
            # Make sure these are saved from the old cardimage before deleting
            # it
            self.key
            self.value
            del self._cardimage

    def _update_comment(self, val):
        """Set the comment attribute."""
=======
    @property
    def comment(self):
        """Get the comment attribute from the card image if not already set."""
        if self._comment is not None:
            return self._comment
        elif self._image:
            self._comment = self._parse_comment()
            return self._comment
        else:
            self.comment = ''
            return ''

    @comment.setter
    def comment(self, comment):
        if comment is None:
            comment = ''
        oldcomment = self._comment
        if oldcomment is None:
            oldcomment = ''
        if comment != oldcomment:
            self._comment = comment
            self._modified = True

    @comment.deleter
    def comment(self):
        self.comment = ''
>>>>>>> 59019761

    @property
    def image(self):
        if self._image and not self._parsed:
            self.verify('silentfix')
        if self._image is None or self._modified:
            self._image = self._format_image()
        return self._image

    @property
    @deprecated(alternative='the .image attribute')
    def cardimage(self):
        return self.image

    @deprecated(alternative='the .image attribute')
    def ascardimage(self, option='silentfix'):
        if not self._parsed:
            self.verify(option)
        return self.image

    @classmethod
    def fromstring(cls, image):
        """
        Construct a `Card` object from a (raw) string. It will pad the
        string if it is not the length of a card image (80 columns).
        If the card image is longer than 80 columns, assume it
        contains ``CONTINUE`` card(s).
        """

        card = cls()
        card._image = _pad(image)
        card._parsed = False
        return card

    @classmethod
    def normalize_keyword(cls, keyword):
        """
        `classmethod` to convert a keyword value that may contain a
        field-specifier to uppercase.  The effect is to raise the
        key to uppercase and leave the field specifier in its original
        case.

        Parameters
        ----------
        key : or str
            A keyword value or a `keyword.field-specifier` value

        Returns
        -------
            The converted string
        """

        match = cls._rvkc_keyword_name_RE.match(keyword)

        if match:
            return '.'.join((match.group('keyword').strip().upper(),
                             match.group('field_specifier')))
        elif len(keyword) > 8:
            return keyword.strip()
        else:
            return keyword.strip().upper()

    def _check_if_rvkc(self, *args):
        """
        Determine whether or not the card is a record-valued keyword card.

        If one argument is given, that argument is treated as a full card image
        and parsed as such.  If two arguments are given, the first is treated
        as the card keyword (including the field-specifier if the card is
        intened as a RVKC), and the second as the card value OR the first value
        can be the base keyword, and the second value the 'field-specifier:
        value' string.

        If the check passes the ._keyword, ._value, and .field_specifier
        keywords are set.

        Examples
        --------

        >>> self._check_if_rvkc('DP1', 'AXIS.1: 2')
        >>> self._check_if_rvkc('DP1.AXIS.1', 2)
        >>> self._check_if_rvkc('DP1     = AXIS.1: 2')
        """

        from pyfits import ENABLE_RECORD_VALUED_KEYWORD_CARDS

        if not ENABLE_RECORD_VALUED_KEYWORD_CARDS:
            return False

        if len(args) == 1:
            image = args[0]
            eq_idx = image.find('=')
            if eq_idx < 0 or eq_idx > 9:
                return False
            keyword, rest = image.split('=', 1)
            match = self._rvkc_keyword_val_comm_RE.match(rest)
            if match:
                field_specifier = match.group('keyword')
                self._keyword = '.'.join((keyword.strip().upper(),
                                          field_specifier))
                self.field_specifier = field_specifier
                self._value = _int_or_float(match.group('val'))
                return True
        elif len(args) == 2:
            keyword, value = args
            if not isinstance(keyword, basestring):
                return False
            match = self._rvkc_keyword_name_RE.match(keyword)
            if match and isinstance(value, (int, float)):
                field_specifier = match.group('field_specifier')
                self._keyword = '.'.join((match.group('keyword').upper(),
                                          field_specifier))
                self.field_specifier = field_specifier
                self._value = value
                return True
            if isinstance(value, basestring):
                match = self._rvkc_field_specifier_val_RE.match(value)
                if match and self._keywd_FSC_RE.match(keyword):
                    field_specifier = match.group('keyword')
                    self._keyword = '.'.join((keyword.upper(),
                                              field_specifier))
                    self.field_specifier = field_specifier
                    self._value = _int_or_float(match.group('val'))
                    return True

    def _parse_keyword(self):
        if self._value is not None and self._comment is not None:
            self._parsed = False

        if self._check_if_rvkc(self._image):
            return self._keyword

        keyword = self._image[:8].strip()
        keyword_upper = keyword.upper()
        if keyword_upper in self._commentary_keywords:
            if keyword_upper != keyword:
                self._modified = True
            return keyword_upper
        if '=' in self._image:
            keyword = self._image.split('=', 1)[0].strip()
        if len(keyword) > 8:
            if keyword[:8].upper() == 'HIERARCH':
                return keyword[9:].strip()
            else:
                raise ValueError(
                    'Invalid keyword value in card image: %r; cards with '
                    'keywords longer than 8 characters must use the HIERARCH '
                    'keyword.' % self._image)
        else:
            keyword_upper = keyword.upper()
            if keyword_upper != keyword:
                self._modified = True
            return keyword_upper

    def _parse_value(self):
        """Extract the keyword value from the card image."""

        if self._keyword is not None and self._comment is not None:
            self._parsed = False

        # for commentary cards, no need to parse further
        if self.keyword.upper() in self._commentary_keywords:
            return self._image[8:].rstrip()

        if self._check_if_rvkc(self._image):
            return self._value

        if len(self._image) > self.length:
            values = []
            for card in self._itersubcards():
                value = card.value.rstrip().replace("''", "'")
                if value and value[-1] == '&':
                    value = value[:-1]
                values.append(value)

            value = ''.join(values).rstrip()
            self._valuestring = value
            return value

        m = self._value_NFSC_RE.match(self._split()[1])

        if m is None:
            raise ValueError("Unparsable card (%s), fix it first with "
                             ".verify('fix')." % self.key)

        if m.group('bool') is not None:
            value = m.group('bool') == 'T'
        elif m.group('strg') is not None:
            value = re.sub("''", "'", m.group('strg'))
        elif m.group('numr') is not None:
            #  Check for numbers with leading 0s.
            numr = self._number_NFSC_RE.match(m.group('numr'))
            digt = translate(numr.group('digt'), FIX_FP_TABLE2, ' ')
            if numr.group('sign') is None:
                sign = ''
            else:
                sign = numr.group('sign')
            value = _str_to_num(sign + digt)

        elif m.group('cplx') is not None:
            #  Check for numbers with leading 0s.
            real = self._number_NFSC_RE.match(m.group('real'))
            rdigt = translate(real.group('digt'), FIX_FP_TABLE2, ' ')
            if real.group('sign') is None:
                rsign = ''
            else:
                rsign = real.group('sign')
            value = _str_to_num(rsign + rdigt)
            imag = self._number_NFSC_RE.match(m.group('imag'))
            idigt = translate(imag.group('digt'), FIX_FP_TABLE2, ' ')
            if imag.group('sign') is None:
                isign = ''
            else:
                isign = imag.group('sign')
            value += _str_to_num(isign + idigt) * 1j
        else:
            value = UNDEFINED

        self._valuestring = m.group('valu')
        return value

    def _parse_comment(self):
        """Extract the keyword value from the card image."""

        if self._keyword is not None and self._value is not None:
            self._parsed = False

        # for commentary cards, no need to parse further
        if self.keyword in Card._commentary_keywords:
            return ''

        if len(self._image) > self.length:
            comments = []
            for card in self._itersubcards():
                if card.comment:
                    comments.append(card.comment)
            comment = '/ ' + ' '.join(comments).rstrip()
            m = self._value_NFSC_RE.match(comment)
        else:
            m = self._value_NFSC_RE.match(self._split()[1])

        if m is not None:
            comment = m.group('comm')
            if comment:
                return comment.rstrip()
        return ''

    def _split(self):
        """
        Split the card image between the keyword and the rest of the card.
        """

        if self._image is not None:
            # If we already have a card image, don't try to rebuild a new card
            # image, which self.image would do
            image = self._image
        else:
            image = self.image

        if self.keyword in self._commentary_keywords + ['CONTINUE']:
            keyword, valuecomment = image.split(' ', 1)
        else:
<<<<<<< HEAD
            if isinstance(value, str):
                if value:
                    mo = self.field_specifier_NFSC_val_RE.match(value)

                    if mo:
                        self._field_specifier = mo.group('keyword')
                        value = mo.group('val')
                        # The value should be a float, though we don't coerce
                        # ints into floats.  Anything else should be a value
                        # error
                        try:
                            value = int(value)
                        except ValueError:
                            try:
                                value = float(value)
                            except ValueError:
                                raise ValueError(
                                    "Record-valued keyword card value must be "
                                    "a floating point or integer value.")
                    else:
                        raise ValueError(
                            "Value %s must be in the form "
                            "field_specifier: value (ex. 'NAXIS: 2')" % value)
            else:
                raise ValueError('value %s is not a string' % value)

        super(RecordValuedKeywordCard, self).__init__(key, value, comment)

    @property
    def field_specifier(self):
       self._extract_value()
       return self._field_specifier

    @property
    def raw(self):
        """
        Return this card as a normal Card object not parsed as a record-valued
        keyword card.  Note that this returns a copy, so that modifications to
        it do not update the original record-valued keyword card.
        """

        key = super(RecordValuedKeywordCard, self).key
        return Card(key, self.strvalue(), self.comment)

    @property
    def key(self):
        key = super(RecordValuedKeywordCard, self).key
        if not hasattr(self, '_field_specifier'):
            return key
        return '%s.%s' % (key, self._field_specifier)

    @key.setter
    def key(self, value):
        Card.key.fset(self, value)

    @property
    def value(self):
        """The RVKC value should always be returned as a float."""

        return float(super(RecordValuedKeywordCard, self).value)

    @value.setter
    def value(self, val):
        if not isinstance(val, float):
=======
>>>>>>> 59019761
            try:
                delim_index = image.index('=')
            except ValueError:
<<<<<<< HEAD
                try:
                    val = float(val)
                except:
                    raise ValueError('value %s is not a float' % val)
        Card.value.fset(self, val)

    #
    # class method definitins
    #

    @classmethod
    def coerce(cls, card):
        """
        Coerces an input `Card` object to a `RecordValuedKeywordCard`
        object if the value of the card meets the requirements of this
        type of card.

        Parameters
        ----------
        card : `Card` object
            A `Card` object to coerce

        Returns
        -------
        card
            - If the input card is coercible:

                a new `RecordValuedKeywordCard` constructed from the
                `key`, `value`, and `comment` of the input card.

            - If the input card is not coercible:

                the input card
        """

        mo = cls.field_specifier_NFSC_val_RE.match(card.value)
        if mo:
            return cls(card.key, card.value, card.comment)
        else:
            return card

    @classmethod
    def upper_key(cls, key):
        """
        `classmethod` to convert a keyword value that may contain a
        field-specifier to uppercase.  The effect is to raise the
        key to uppercase and leave the field specifier in its original
        case.

        Parameters
        ----------
        key : int or str
            A keyword value that could be an integer, a key, or a
            `key.field-specifier` value

        Returns
        -------
        Integer input
            the original integer key

        String input
            the converted string
        """

        if _is_int(key):
            return key

        mo = cls.keyword_name_RE.match(key)

        if mo:
            return mo.group('key').strip().upper() + '.' + \
                   mo.group('field_spec')
        else:
            return key.strip().upper()
    # For API backwards-compatibility
    upperKey = \
        deprecated(name='upperKey', alternative='upper_key()')(upper_key)

    @classmethod
    def valid_key_value(cls, key, value=0):
        """
        Determine if the input key and value can be used to form a
        valid `RecordValuedKeywordCard` object.  The `key` parameter
        may contain the key only or both the key and field-specifier.
        The `value` may be the value only or the field-specifier and
        the value together.  The `value` parameter is optional, in
        which case the `key` parameter must contain both the key and
        the field specifier.

        Parameters
        ----------
        key : str
            The key to parse

        value : str or float-like, optional
            The value to parse

        Returns
        -------
        valid input : A list containing the key, field-specifier, value

        invalid input : An empty list

        Examples
        --------

        >>> valid_key_value('DP1','AXIS.1: 2')
        >>> valid_key_value('DP1.AXIS.1', 2)
        >>> valid_key_value('DP1.AXIS.1')
        """

        rtnKey = rtnFieldSpec = rtnValue = ''
        myKey = cls.upper_key(key)

        if isinstance(myKey, basestring):
            validKey = cls.keyword_name_RE.match(myKey)

            if validKey:
               try:
                   rtnValue = float(value)
               except ValueError:
                   pass
               else:
                   rtnKey = validKey.group('key')
                   rtnFieldSpec = validKey.group('field_spec')
=======
                delim_index = None

            # The equal sign may not be any higher than column 10; anything
            # past that must be considered part of the card value
            if delim_index is None:
                keyword = image[:8]
                valuecomment = image[8:]
            elif delim_index > 10 and image[:9] != 'HIERARCH ':
                keyword = image[:8]
                valuecomment = image[10:]
>>>>>>> 59019761
            else:
                keyword, valuecomment = image.split('=', 1)
        return keyword.strip(), valuecomment.strip()

    def _fix_keyword(self):
        self._keyword = self._keyword.upper()
        self._modified = True

    def _fix_value(self):
        """Fix the card image for fixable non-standard compliance."""

        value = None
        keyword, valuecomment = self._split()
        m = self._value_NFSC_RE.match(valuecomment)

        # for the unparsable case
        if m is None:
            try:
<<<<<<< HEAD
                slash_loc = tmp.index("/")
            except:
                slash_loc = len(tmp)

            self._err_text = 'Illegal value %s' % tmp[:slash_loc]
            self._fixable = False
            raise ValueError(self._err_text)
        else:
            self._valuestring = translate(input.group('val'), FIX_FP_TABLE,
                                          ' ')
            self._update_cardimage()

    def _format_key(self):
        if hasattr(self, '_key') or hasattr(self, '_cardimage'):
            return '%-8s' % super(RecordValuedKeywordCard, self).key
        else:
            return ' ' * 8

    def _check_key(self, key):
        """
        Verify the keyword to be FITS standard and that it matches the
        standard for record-valued keyword cards.
        """

        if '.' in key:
            keyword, field_specifier = key.split('.', 1)
        else:
            keyword, field_specifier = key, None

        super(RecordValuedKeywordCard, self)._check_key(keyword)

        if field_specifier:
            if not re.match(self.field_specifier_s, key):
                self._err_text = 'Illegal keyword name %s' % repr(key)
                # TODO: Maybe fix by treating as normal card and not RVKC?
                self._fixable = False
                raise ValueError(self._err_text)


    def _check(self, option='ignore'):
        """Verify the card image with the specified `option`."""

        self._err_text = ''
        self._fix_text = ''
        self._fixable = True

        if option == 'ignore':
=======
                value, comment = valuecomment.split('/', 1)
                self.value = value.strip()
                self.comment = comment.strip()
            except (ValueError, IndexError):
                self.value = valuecomment
            self._valuestring = self._value
            self._valuemodified = False
>>>>>>> 59019761
            return
        # TODO: How much of this is redundant with _parse_value?
        elif m.group('numr') is not None:
            numr = self._number_NFSC_RE.match(m.group('numr'))
            value = translate(numr.group('digt'), FIX_FP_TABLE, ' ')
            if numr.group('sign') is not None:
                value = numr.group('sign') + value

        elif m.group('cplx') is not None:
            real = self._number_NFSC_RE.match(m.group('real'))
            rdigt = translate(real.group('digt'), FIX_FP_TABLE, ' ')
            if real.group('sign') is not None:
                rdigt = real.group('sign') + rdigt

            imag = self._number_NFSC_RE.match(m.group('imag'))
            idigt = translate(imag.group('digt'), FIX_FP_TABLE, ' ')
            if imag.group('sign') is not None:
                idigt = imag.group('sign') + idigt
            value = '(%s, %s)' % (rdigt, idigt)
        self._valuestring = value
        self._valuemodified = False

    def _format_keyword(self):
        if self.keyword:
            if self.field_specifier:
                return '%-8s' % self.keyword.split('.', 1)[0]
            elif len(self.keyword) <= 8:
                return '%-8s' % self.keyword
            else:
                return 'HIERARCH %s ' % self.keyword
        else:
            return ' ' * 8

    def _format_value(self):
        # value string
        float_types = (float, np.floating, complex, np.complexfloating)
        value = self.value # Force the value to be parsed out first
        if self.keyword in self._commentary_keywords:
            # The value of a commentary card must be just a raw unprocessed
            # string
            value = str(value)
        elif (self._valuestring and not self._valuemodified and
                isinstance(self.value, float_types)):
            # Keep the existing formatting for float/complex numbers
            value = '%20s' % self._valuestring
        elif self.field_specifier:
            value = _format_value(self._value).strip()
            value = "'%s: %s'" % (self.field_specifier, value)
        else:
            value = _format_value(value)

        # For HIERARCH cards the value should be shortened to conserve space
        if not self.field_specifier and len(self.keyword) > 8:
            value = value.strip()

        return value

    def _format_comment(self):
        if not self.comment:
            return ''
        else:
            return ' / %s' % self._comment

    def _format_image(self):
        keyword = self._format_keyword()

        value = self._format_value()
        is_commentary = keyword.strip() in self._commentary_keywords
        if is_commentary:
            comment = ''
        else:
<<<<<<< HEAD
            idx = self.index_of(key)
            super(CardList, self).__delitem__(idx)
            del self._keys[idx]  # update the keylist
            self.count_blanks()
            self._mod = True

    def __getslice__(self, start, end):
        return self[slice(start, end)]

    def __repr__(self):
        """Format a list of cards into a string."""

        return ''.join(map(str, self))

    def __str__(self):
        """Format a list of cards into a printable string."""
        return '\n'.join(map(str, self))

    @property
    def _mod(self):
        """Has this card list been modified since last write"""

        mod = self.__dict__.get('_mod', False)
        if not mod:
            # See if any of the cards were directly modified
            for card in self:
                if card._modified:
                    self.__dict__['_mod'] = True
                    return True
        return mod

    @_mod.setter
    def _mod(self, value):
        self.__dict__['_mod'] = value
        # If the card list is explicitly set as 'not modified' then make sure
        # the same applies to its underlying cards
        if not value:
            for card in self:
                card._modified = False

    def copy(self):
        """Make a (deep)copy of the `CardList`."""

        return CardList([create_card_from_string(str(c)) for c in self])

    def keys(self):
        """
        Return a list of all keywords from the `CardList`.

        Keywords include ``field_specifier`` for
        `RecordValuedKeywordCard` objects.
        """

        return [card.key for card in self]

    def values(self):
        """
        Return a list of the values of all cards in the `CardList`.

        For `RecordValuedKeywordCard` objects, the value returned is
        the floating point value, exclusive of the
        ``field_specifier``.
        """
=======
            comment = self._format_comment()
>>>>>>> 59019761

        # equal sign string
        delimiter = '= '
        if is_commentary:
            delimiter = ''

        # put all parts together
        output = ''.join([keyword, delimiter, value, comment])

        # For HIERARCH cards we can save a bit of space if necessary by
        # removing the space between the keyword and the equals sign; I'm
        # guessing this is part of the HIEARCH card specification
        keywordvalue_length = len(keyword) + len(delimiter) + len(value)
        if (keywordvalue_length > self.length and
                keyword.startswith('HIERARCH')):
            if (keywordvalue_length == self.length + 1 and keyword[-1] == ' '):
                output = ''.join([keyword[:-1], delimiter, value, comment])
            else:
                # I guess the HIERARCH card spec is incompatible with CONTINUE
                # cards
                raise ValueError('The keyword %s with its value is too long' %
                                 self.keyword)

        if len(output) <= self.length:
            output = '%-80s' % output
        else:
            # longstring case (CONTINUE card)
            # try not to use CONTINUE if the string value can fit in one line.
            # Instead, just truncate the comment
            if (isinstance(self.value, str) and
                len(value) > (self.length - 10)):
                output = self._format_long_image()
            else:
                warnings.warn('Card is too long, comment is truncated.')
                output = output[:Card.length]
        return output

    def _format_long_image(self):
        """
        Break up long string value/comment into ``CONTINUE`` cards.
        This is a primitive implementation: it will put the value
        string in one block and the comment string in another.  Also,
        it does not break at the blank space between words.  So it may
        not look pretty.
        """

        if self.keyword in Card._commentary_keywords:
            return self._format_long_commentary_image()

        value_length = 67
        comment_length = 64
        output = []

        # do the value string
        value_format = "'%-s&'"
        value = self.value.replace("'", "''")
        words = _words_group(value, value_length)
        for idx, word in enumerate(words):
            if idx == 0:
                headstr = '%-8s= ' % self.keyword
            else:
                headstr = 'CONTINUE  '
            value = value_format % word
            output.append('%-80s' % (headstr + value))

        # do the comment string
        comment_format = "%-s"
        if self.comment:
            words = _words_group(self.comment, comment_length)
            for word in words:
                comment = "CONTINUE  '&' / " + comment_format % word
                output.append('%-80s' % comment)

        return ''.join(output)

    def _format_long_commentary_image(self):
        """
        If a commentary card's value is too long to fit on a single card, this
        will render the card as multiple consecutive commentary card of the
        same type.
        """

        maxlen = Card.length - len(self.keyword) - 1
        value = self._format_value()
        output = []
        idx = 0
        while idx < len(value):
            output.append(str(Card(self.keyword, value[idx:idx + maxlen])))
            idx += maxlen
        return ''.join(output)

    def _verify(self, option='warn'):
        errs = _ErrList([])
        fix_text = 'Fixed card to meet the FITS standard: %s' % self.keyword
        # verify the equal sign position
        if (self.keyword not in self._commentary_keywords and
            (self._image and self._image[:8].upper() != 'HIERARCH' and
             self._image.find('=') != 8)):
            errs.append(self.run_option(
                option,
                err_text='Card image is not FITS standard (equal sign not '
                         'at column 8).',
                fix_text=fix_text,
                fix=self._fix_value))

        # verify the key, it is never fixable
        # always fix silently the case where "=" is before column 9,
        # since there is no way to communicate back to the _keys.
        # TODO: I think this will break for hierarch cards...
        if self._image and self._image[:8].upper() == 'HIERARCH':
            pass
        elif self.keyword != self.keyword.upper():
            # Keyword should be uppercase unless it's a HIERARCH card
            errs.append(self.run_option(
                option,
                err_text='Card keyword is not upper case.',
                fix_text=fix_text,
                fix=self._fix_keyword))
        elif not self._keywd_FSC_RE.match(self.keyword):
            errs.append(self.run_option(
                option,
                err_text='Illegal keyword name %s' % repr(self.keyword),
                fixable=False))

        # verify the value, it may be fixable
        keyword, valuecomment = self._split()
        m = self._value_FSC_RE.match(valuecomment)
        if not (m or self.keyword in self._commentary_keywords):
            errs.append(self.run_option(
                option,
                err_text='Card image is not FITS standard (unparsable value '
                         'string: %s).' % valuecomment,
                fix_text=fix_text,
                fix=self._fix_value))

        # verify the comment (string), it is never fixable
        m = self._value_NFSC_RE.match(valuecomment)
        if m is not None:
            comment = m.group('comm')
            if comment is not None:
                if not self._comment_FSC_RE.match(comment):
                    errs.append(self.run_option(
                        option,
                        err_text='Unprintable string %r' % comment,
                        fixable=False))

        return errs

    def _itersubcards(self):
        """
        If the card image is greater than 80 characters, it should consist of a
        normal card followed by one or more CONTINUE card.  This method returns
        the subcards that make up this logical card.
        """

        ncards = len(self._image) // Card.length

        for idx in xrange(0, Card.length * ncards, Card.length):
            card = Card.fromstring(self._image[idx:idx + Card.length])
            if idx > 0 and card.keyword.upper() != 'CONTINUE':
                raise ValueError(
                        'Long card images must have CONTINUE cards after '
                        'the first card.')

            if not isinstance(card.value, str):
                raise ValueError('CONTINUE cards must have string values.')

            yield card


# TODO: Put these functions under pending deprecation; fully deprecate their
# camelCase aliases
def create_card(key='', value='', comment=''):
    return Card(key, value, comment)
create_card.__doc__ = Card.__init__.__doc__
# For API backwards-compatibility
createCard = deprecated(name='createCard',
                        alternative='Card()')(create_card)


def create_card_from_string(input):
    return Card.fromstring(input)
create_card_from_string.__doc__ = Card.fromstring.__doc__
# For API backwards-compat
createCardFromString = \
        deprecated(name='createCardFromString',
                   alternative='Card.fromstring()')(create_card_from_string)


def upper_key(key):
    return Card.normalize_keyword(key)
upper_key.__doc__ = Card.normalize_keyword.__doc__
# For API backwards-compat
upperKey = deprecated(name='upperKey',
                      alternative='Card.normalize_keyword()')(upper_key)


def _int_or_float(s):
    """
<<<<<<< HEAD
    Cards begins with ``HIERARCH`` which allows keyword name longer than 8
    characters.
    """

    @property
    def key(self):
        """Returns the keyword name parsed from the card image."""

        if not hasattr(self, '_key'):
            head = self._get_key_string()
            self._key = head.strip()
        return self._key

    @key.setter
    def key(self, value):
        Card.key.fset(self, value)

    def _format_key(self):
        if hasattr(self, '_key') or hasattr(self, '_cardimage'):
            return 'HIERARCH %s ' % self.key
        else:
            return ' ' * 8

    def _format_value(self):
        val_str = super(_HierarchCard, self)._format_value()
        # conserve space for HIERARCH cards
        return val_str.strip()


    def _verify(self, option='warn'):
        """No verification (for now)."""
=======
    Converts an a string to an int if possible, or to a float.
>>>>>>> 59019761

    If the string is neither a string or a float a value error is raised.
    """

    if isinstance(s, float):
        # Already a float so just pass through
        return s

    try:
        return int(s)
    except (ValueError, TypeError):
        try:
            return float(s)
        except (ValueError, TypeError), e:
            raise ValueError(str(e))


def _format_value(value):
    """
    Converts a card value to its appropriate string representation as
    defined by the FITS format.
    """

    # string value should occupies at least 8 columns, unless it is
    # a null string
    if isinstance(value, str):
        if value == '':
            return "''"
        else:
            exp_val_str = value.replace("'", "''")
            val_str = "'%-8s'" % exp_val_str
            return '%-20s' % val_str

    # must be before int checking since bool is also int
    elif isinstance(value, (bool, np.bool_)):
        return '%20s' % repr(value)[0] # T or F

    elif _is_int(value):
        return '%20d' % value

    # XXX need to consider platform dependence of the format (e.g. E-009 vs. E-09)
    elif isinstance(value, (float, np.floating)):
        return '%20s' % _format_float(value)

    elif isinstance(value, (complex, np.complexfloating)):
        val_str = '(%s, %s)' % (_format_float(value.real),
                                _format_float(value.imag))
        return '%20s' % val_str

    elif isinstance(value, Undefined):
        return ''
    else:
        return ''


def _format_float(value):
    """Format a floating number to make sure it gets the decimal point."""

    value_str = '%.16G' % value
    if '.' not in value_str and 'E' not in value_str:
        value_str += '.0'
    elif 'E' in value_str:
        # On some Windows builds of Python (and possibly other platforms?) the
        # exponent is zero-padded out to, it seems, three digits.  Normalize
        # the format to pad only to two digits.
        significand, exponent = value_str.split('E')
        if exponent[0] in ('+', '-'):
            sign = exponent[0]
            exponent = exponent[1:]
        else:
            sign = ''
        value_str = '%sE%s%02d' % (significand, sign, int(exponent))

    # Limit the value string to at most 20 characters.
    str_len = len(value_str)

    if str_len > 20:
        idx = value_str.find('E')

        if idx < 0:
            value_str = value_str[:20]
        else:
            value_str = value_str[:20-(str_len-idx)] + value_str[idx:]

    return value_str


def _pad(input):
    """Pad blank space to the input string to be multiple of 80."""

    _len = len(input)
    if _len == Card.length:
        return input
    elif _len > Card.length:
        strlen = _len % Card.length
        if strlen == 0:
            return input
        else:
            return input + ' ' * (Card.length-strlen)

    # minimum length is 80
    else:
        strlen = _len % Card.length
        return input + ' ' * (Card.length-strlen)

<|MERGE_RESOLUTION|>--- conflicted
+++ resolved
@@ -30,13 +30,21 @@
 
 
 class CardList(list):
-    # TODO: Add some kind of docstring for this class
+    """
+    .. deprecated:: 3.1
+        `CardList` used to provide the list-like functionality for manipulating
+        a header as a list of cards.  This functionality is now subsumed into
+        the `Header` class itself, so it is no longer necessary to create or
+        use `CardList`\s.
+    """
+
     def __init__(self, cards=[], keylist=None):
         """
         Construct the `CardList` object from a list of `Card` objects.
 
         `CardList` is now merely a thin wrapper around `Header` to provide
-        backwards compatibility for the old API.
+        backwards compatibility for the old API.  This should not be used for
+        any new code.
 
         Parameters
         ----------
@@ -51,8 +59,7 @@
                 'PyFITS 3.1.0 CHANGELOG for more details.',
                 DeprecationWarning)
 
-        # TODO: Rearrange the header and card modules so that this import
-        # doesn't have to be here
+        # This is necessary for now to prevent a circular import
         from pyfits.header import Header
 
         # I'm not sure if they keylist argument here was ever really useful;
@@ -71,8 +78,17 @@
     def __contains__(self, key):
         return key in self._header
 
+    def __iter__(self):
+        return iter(self._header.cards)
+
     def __getitem__(self, key):
         """Get a `Card` by indexing or by the keyword name."""
+
+        if self._header._haswildcard(key):
+            return [copy.copy(self._header._cards[idx])
+                    for idx in self._header._wildcardmatch(key)]
+        elif isinstance(key, slice):
+            return CardList(self._header.cards[key])
 
         idx = self._header._cardindex(key)
         return self._header.cards[idx]
@@ -96,9 +112,6 @@
     def __delitem__(self, key):
         """Delete a `Card` from the `CardList`."""
 
-        # TODO: This original CardList implementation would raise an exception
-        # when a card is not found, which differs from Header; eventually the
-        # new Header class should have the behavior of the old CardList class
         if key not in self._header._keyword_indices:
             raise KeyError("Keyword '%s' not found." % key)
         del self._header[key]
@@ -116,13 +129,13 @@
 
         return '\n'.join(str(card) for card in self)
 
-    @deprecated(alternative='Header.copy()', pending=False)
+    @deprecated('3.1', alternative=':meth:`Header.copy`', pending=False)
     def copy(self):
         """Make a (deep)copy of the `CardList`."""
 
         return CardList(self._header.copy())
 
-    @deprecated(alternative='Header.keys()', pending=False)
+    @deprecated('3.1', alternative=':meth:`Header.keys`', pending=False)
     def keys(self):
         """
         Return a list of all keywords from the `CardList`.
@@ -130,7 +143,19 @@
 
         return self._header.keys()
 
-    @deprecated(alternative='Header.append()', pending=False)
+    @deprecated('3.1', alternative=':meth:`Header.values`', pending=False)
+    def values(self):
+        """
+        Return a list of the values of all cards in the `CardList`.
+
+        For `RecordValuedKeywordCard` objects, the value returned is
+        the floating point value, exclusive of the
+        ``field_specifier``.
+        """
+
+        return self._header.values()
+
+    @deprecated('3.1', alternative=':meth:`Header.append`', pending=False)
     def append(self, card, useblanks=True, bottom=False):
         """
         Append a `Card` to the `CardList`.
@@ -158,7 +183,11 @@
 
         self._header.append(card, useblanks=useblanks, bottom=bottom)
 
-    @deprecated(alternative='Header.insert()', pending=False)
+    @deprecated('3.1', alternative=':meth:`Header.extend`', pending=False)
+    def extend(self, cards):
+        self._header.extend(cards)
+
+    @deprecated('3.1', alternative=':meth:`Header.insert`', pending=False)
     def insert(self, idx, card, useblanks=True):
         """
         Insert a `Card` to the `CardList`.
@@ -183,19 +212,23 @@
 
         self._header.insert(idx, card, useblanks=useblanks)
 
-    @deprecated(alternative='Header.values()', pending=False)
-    def values(self):
-        """
-        Return a list of the values of all cards in the `CardList`.
-
-        For `RecordValuedKeywordCard` objects, the value returned is
-        the floating point value, exclusive of the
-        ``field_specifier``.
-        """
-
-        return self._header.values()
-
-    @deprecated(alternative='Header.index()', pending=False)
+    @deprecated('3.1', alternative=':meth:`Header.remove`')
+    def remove(self, card):
+        del self._header[self.index(card)]
+
+    @deprecated('3.1', alternative=':meth:`Header.pop`')
+    def pop(self, index=-1):
+        return self._header.pop(index)
+
+    @deprecated('3.1', alternative=':meth:`Header.index`')
+    def index(self, card):
+        return self._header.cards.index(card)
+
+    @deprecated('3.1', alternative=':meth:`Header.count`')
+    def count(self, card):
+        return self._header.cards.count(card)
+
+    @deprecated('3.1', alternative=':meth:`Header.index`', pending=False)
     def index_of(self, key, backward=False):
         """
         Get the index of a keyword in the `CardList`.
@@ -205,7 +238,7 @@
         key : str or int
             The keyword name (a string) or the index (an integer).
 
-        backward : bool, optional
+        backward : bool, (optional)
             When `True`, search the index from the ``END``, i.e.,
             backward.
 
@@ -222,6 +255,7 @@
         else:
             raise KeyError('Illegal key data type %s' % type(key))
 
+    @deprecated('3.1', alternative='`header[<wildcard_pattern>]`')
     def filter_list(self, key):
         """
         Construct a `CardList` that contains references to all of the cards in
@@ -243,11 +277,11 @@
         return CardList(self._header[key])
 
     # For API backwards-compatibility
-    @deprecated(alternative='filter_list', pending=False)
+    @deprecated('3.0', alternative=':meth:`filter_list`', pending=False)
     def filterList(self, key):
         return self.filter_list(key)
 
-    @deprecated(pending=False)
+    @deprecated('3.1', pending=False)
     def count_blanks(self):
         """
         Returns how many blank cards are *directly* before the ``END``
@@ -258,10 +292,6 @@
 
 
 class Card(_Verify):
-    # TODO: This class might still be useful for the Header class
-    # internally; consider moving this to pyfits.header and leaving an
-    # alias in pyfits.card for backwards-compat
-
     length = 80
 
     # String for a FITS standard compliant (FSC) keyword.
@@ -370,19 +400,18 @@
         if keyword is None and 'key' in kwargs:
             keyword = kwargs['key']
 
-        # TODO: A Card with a value and comment but no keyword should not be
-        # allowed
         self._keyword = None
         self._value = None
         self._comment = None
         self._image = None
+        self._modified = False
 
         # This attribute is set to False when creating the card from a card
         # image to ensure that the contents of the image get verified at some
         # point
         self._parsed = True
 
-        self.field_specifier = None
+        self._field_specifier = None
         if not self._check_if_rvkc(keyword, value):
             # If _check_if_rvkc passes, it will handle setting the keyword and
             # value
@@ -399,29 +428,17 @@
         self._valuemodified = False
 
     def __repr__(self):
-        # TODO: Have some useful string representation
         return repr((self.keyword, self.value, self.comment))
 
-<<<<<<< HEAD
-    @property
-    def key(self):
-        """Returns the keyword name parsed from the card image."""
-=======
     def __str__(self):
         return self.image
->>>>>>> 59019761
+        self._modified = True
 
     def __len__(self):
         return 3
 
-<<<<<<< HEAD
-    @key.setter
-    def key(self, val):
-        """Set the key attribute; once set it cannot be modified."""
-=======
     def __getitem__(self, index):
         return (self.keyword, self.value, self.comment)[index]
->>>>>>> 59019761
 
     @property
     def keyword(self):
@@ -442,6 +459,10 @@
             raise AttributeError(
                 'Once set, the Card keyword may not be modified')
         elif isinstance(keyword, basestring):
+            # Be nice and remove trailing whitespace--some FITS code always
+            # pads keywords out with spaces; leading whitespace, however,
+            # should be strictly disallowed.
+            keyword = keyword.rstrip()
             if len(keyword) <= 8:
                 # For keywords with length > 8 they will be HIERARCH cards,
                 # and can have arbitrary case keywords
@@ -469,44 +490,14 @@
             self._modified = True
         else:
             raise ValueError('Keyword name %r is not a string.' % keyword)
-    # For API backwards-compatibility; key should raise a deprecation warning
-    # TODO: key should be made to raise a deprecation warning; yeah, keyword is
-    # more typing, but it's also more semantically correct here than just 'key'
-    key = keyword
+
+    @property
+    @deprecated('3.1', alternative='the `.keyword` attribute')
+    def key(self):
+        return self.keyword
 
     @property
     def value(self):
-<<<<<<< HEAD
-        """Get the value attribute from the card image if not already set."""
-
-        if not hasattr(self, '_value'):
-            # self._value assigned directly to avoid the checks in
-            # _setvalue() (and to avoid setting _value_modified = True)
-            self._value = self._extract_value()
-        return self._value
-
-    @value.setter
-    def value(self, val):
-        self._update_value(val)
-        if hasattr(self, '_cardimage'):
-            # Make sure these are saved from the old cardimage before deleting
-            # it
-            self.key
-            self.comment
-            del self._cardimage
-
-    def _update_value(self, val):
-        """Set the value attribute."""
-
-        if isinstance(val, (str, int, long, float, complex, bool, Undefined,
-                            np.floating, np.integer, np.complexfloating)):
-            if isinstance(val, str):
-                self._check_text(val)
-            if not hasattr(self, '_value') or self._value != val:
-                self._modified = True
-            self._value_modified = True
-            self._value = val
-=======
         if self.field_specifier:
             return float(self._value)
         if self._value is not None:
@@ -517,16 +508,10 @@
         elif self._image:
             self._value = self._parse_value()
             return self._value
->>>>>>> 59019761
         else:
             self.value = ''
             return ''
 
-<<<<<<< HEAD
-    @property
-    def comment(self):
-        """Get the comment attribute from the card image if not already set."""
-=======
     @value.setter
     def value(self, value):
         if value is None:
@@ -550,7 +535,6 @@
                                          self._value)
         else:
             raise ValueError('Illegal value: %r.' % value)
->>>>>>> 59019761
 
     @value.deleter
     def value(self):
@@ -560,20 +544,6 @@
             raise AttributeError('Values cannot be deleted from record-valued '
                                  'keyword cards')
 
-<<<<<<< HEAD
-    @comment.setter
-    def comment(self, val):
-        self._update_comment(val)
-        if hasattr(self, '_cardimage'):
-            # Make sure these are saved from the old cardimage before deleting
-            # it
-            self.key
-            self.value
-            del self._cardimage
-
-    def _update_comment(self, val):
-        """Set the comment attribute."""
-=======
     @property
     def comment(self):
         """Get the comment attribute from the card image if not already set."""
@@ -600,7 +570,41 @@
     @comment.deleter
     def comment(self):
         self.comment = ''
->>>>>>> 59019761
+
+    @property
+    def field_specifier(self):
+        """
+        The field-specifier of record-valued keyword cards; always `None` on
+        normal cards.
+        """
+
+        # Ensure that the keyword exists and has been parsed--the will set the
+        # internal _field_specifier attribute if this is a RVKC.
+        if self.keyword:
+            return self._field_specifier
+        else:
+            return None
+
+    @field_specifier.setter
+    def field_specifier(self, field_specifier):
+        if not field_specifier:
+            raise ValueError('The field-specifier may not be blank in '
+                             'record-valued keyword cards.')
+        elif not self.field_specifier:
+            raise AttributeError('Cannot coerce cards to be record-valued '
+                                 'keyword cards by setting the '
+                                 'field_specifier attribute')
+        elif field_specifier != self.field_specifier:
+            self._field_specifier = field_specifier
+            # The keyword need also be updated
+            keyword = self._keyword.split('.', 1)[0]
+            self._keyword = '.'.join([keyword, field_specifier])
+            self._modified = True
+
+    @field_specifier.deleter
+    def field_specifier(self):
+        raise AttributeError('The field_specifier attribute may not be '
+                             'deleted from record-valued keyword cards.')
 
     @property
     def image(self):
@@ -611,11 +615,11 @@
         return self._image
 
     @property
-    @deprecated(alternative='the .image attribute')
+    @deprecated('3.1', alternative='the `.image` attribute')
     def cardimage(self):
         return self.image
 
-    @deprecated(alternative='the .image attribute')
+    @deprecated('3.1', alternative='the `.image` attribute')
     def ascardimage(self, option='silentfix'):
         if not self._parsed:
             self.verify(option)
@@ -646,7 +650,7 @@
         Parameters
         ----------
         key : or str
-            A keyword value or a `keyword.field-specifier` value
+            A keyword value or a ``keyword.field-specifier`` value
 
         Returns
         -------
@@ -701,7 +705,7 @@
                 field_specifier = match.group('keyword')
                 self._keyword = '.'.join((keyword.strip().upper(),
                                           field_specifier))
-                self.field_specifier = field_specifier
+                self._field_specifier = field_specifier
                 self._value = _int_or_float(match.group('val'))
                 return True
         elif len(args) == 2:
@@ -713,7 +717,7 @@
                 field_specifier = match.group('field_specifier')
                 self._keyword = '.'.join((match.group('keyword').upper(),
                                           field_specifier))
-                self.field_specifier = field_specifier
+                self._field_specifier = field_specifier
                 self._value = value
                 return True
             if isinstance(value, basestring):
@@ -722,7 +726,7 @@
                     field_specifier = match.group('keyword')
                     self._keyword = '.'.join((keyword.upper(),
                                               field_specifier))
-                    self.field_specifier = field_specifier
+                    self._field_specifier = field_specifier
                     self._value = _int_or_float(match.group('val'))
                     return True
 
@@ -863,203 +867,9 @@
         if self.keyword in self._commentary_keywords + ['CONTINUE']:
             keyword, valuecomment = image.split(' ', 1)
         else:
-<<<<<<< HEAD
-            if isinstance(value, str):
-                if value:
-                    mo = self.field_specifier_NFSC_val_RE.match(value)
-
-                    if mo:
-                        self._field_specifier = mo.group('keyword')
-                        value = mo.group('val')
-                        # The value should be a float, though we don't coerce
-                        # ints into floats.  Anything else should be a value
-                        # error
-                        try:
-                            value = int(value)
-                        except ValueError:
-                            try:
-                                value = float(value)
-                            except ValueError:
-                                raise ValueError(
-                                    "Record-valued keyword card value must be "
-                                    "a floating point or integer value.")
-                    else:
-                        raise ValueError(
-                            "Value %s must be in the form "
-                            "field_specifier: value (ex. 'NAXIS: 2')" % value)
-            else:
-                raise ValueError('value %s is not a string' % value)
-
-        super(RecordValuedKeywordCard, self).__init__(key, value, comment)
-
-    @property
-    def field_specifier(self):
-       self._extract_value()
-       return self._field_specifier
-
-    @property
-    def raw(self):
-        """
-        Return this card as a normal Card object not parsed as a record-valued
-        keyword card.  Note that this returns a copy, so that modifications to
-        it do not update the original record-valued keyword card.
-        """
-
-        key = super(RecordValuedKeywordCard, self).key
-        return Card(key, self.strvalue(), self.comment)
-
-    @property
-    def key(self):
-        key = super(RecordValuedKeywordCard, self).key
-        if not hasattr(self, '_field_specifier'):
-            return key
-        return '%s.%s' % (key, self._field_specifier)
-
-    @key.setter
-    def key(self, value):
-        Card.key.fset(self, value)
-
-    @property
-    def value(self):
-        """The RVKC value should always be returned as a float."""
-
-        return float(super(RecordValuedKeywordCard, self).value)
-
-    @value.setter
-    def value(self, val):
-        if not isinstance(val, float):
-=======
->>>>>>> 59019761
             try:
                 delim_index = image.index('=')
             except ValueError:
-<<<<<<< HEAD
-                try:
-                    val = float(val)
-                except:
-                    raise ValueError('value %s is not a float' % val)
-        Card.value.fset(self, val)
-
-    #
-    # class method definitins
-    #
-
-    @classmethod
-    def coerce(cls, card):
-        """
-        Coerces an input `Card` object to a `RecordValuedKeywordCard`
-        object if the value of the card meets the requirements of this
-        type of card.
-
-        Parameters
-        ----------
-        card : `Card` object
-            A `Card` object to coerce
-
-        Returns
-        -------
-        card
-            - If the input card is coercible:
-
-                a new `RecordValuedKeywordCard` constructed from the
-                `key`, `value`, and `comment` of the input card.
-
-            - If the input card is not coercible:
-
-                the input card
-        """
-
-        mo = cls.field_specifier_NFSC_val_RE.match(card.value)
-        if mo:
-            return cls(card.key, card.value, card.comment)
-        else:
-            return card
-
-    @classmethod
-    def upper_key(cls, key):
-        """
-        `classmethod` to convert a keyword value that may contain a
-        field-specifier to uppercase.  The effect is to raise the
-        key to uppercase and leave the field specifier in its original
-        case.
-
-        Parameters
-        ----------
-        key : int or str
-            A keyword value that could be an integer, a key, or a
-            `key.field-specifier` value
-
-        Returns
-        -------
-        Integer input
-            the original integer key
-
-        String input
-            the converted string
-        """
-
-        if _is_int(key):
-            return key
-
-        mo = cls.keyword_name_RE.match(key)
-
-        if mo:
-            return mo.group('key').strip().upper() + '.' + \
-                   mo.group('field_spec')
-        else:
-            return key.strip().upper()
-    # For API backwards-compatibility
-    upperKey = \
-        deprecated(name='upperKey', alternative='upper_key()')(upper_key)
-
-    @classmethod
-    def valid_key_value(cls, key, value=0):
-        """
-        Determine if the input key and value can be used to form a
-        valid `RecordValuedKeywordCard` object.  The `key` parameter
-        may contain the key only or both the key and field-specifier.
-        The `value` may be the value only or the field-specifier and
-        the value together.  The `value` parameter is optional, in
-        which case the `key` parameter must contain both the key and
-        the field specifier.
-
-        Parameters
-        ----------
-        key : str
-            The key to parse
-
-        value : str or float-like, optional
-            The value to parse
-
-        Returns
-        -------
-        valid input : A list containing the key, field-specifier, value
-
-        invalid input : An empty list
-
-        Examples
-        --------
-
-        >>> valid_key_value('DP1','AXIS.1: 2')
-        >>> valid_key_value('DP1.AXIS.1', 2)
-        >>> valid_key_value('DP1.AXIS.1')
-        """
-
-        rtnKey = rtnFieldSpec = rtnValue = ''
-        myKey = cls.upper_key(key)
-
-        if isinstance(myKey, basestring):
-            validKey = cls.keyword_name_RE.match(myKey)
-
-            if validKey:
-               try:
-                   rtnValue = float(value)
-               except ValueError:
-                   pass
-               else:
-                   rtnKey = validKey.group('key')
-                   rtnFieldSpec = validKey.group('field_spec')
-=======
                 delim_index = None
 
             # The equal sign may not be any higher than column 10; anything
@@ -1070,13 +880,16 @@
             elif delim_index > 10 and image[:9] != 'HIERARCH ':
                 keyword = image[:8]
                 valuecomment = image[10:]
->>>>>>> 59019761
             else:
                 keyword, valuecomment = image.split('=', 1)
         return keyword.strip(), valuecomment.strip()
 
     def _fix_keyword(self):
-        self._keyword = self._keyword.upper()
+        if self.field_specifier:
+            keyword, field_specifier = self._keyword.split('.', 1)
+            self._keyword = '.'.join([keyword.upper(), field_specifier])
+        else:
+            self._keyword = self._keyword.upper()
         self._modified = True
 
     def _fix_value(self):
@@ -1089,55 +902,6 @@
         # for the unparsable case
         if m is None:
             try:
-<<<<<<< HEAD
-                slash_loc = tmp.index("/")
-            except:
-                slash_loc = len(tmp)
-
-            self._err_text = 'Illegal value %s' % tmp[:slash_loc]
-            self._fixable = False
-            raise ValueError(self._err_text)
-        else:
-            self._valuestring = translate(input.group('val'), FIX_FP_TABLE,
-                                          ' ')
-            self._update_cardimage()
-
-    def _format_key(self):
-        if hasattr(self, '_key') or hasattr(self, '_cardimage'):
-            return '%-8s' % super(RecordValuedKeywordCard, self).key
-        else:
-            return ' ' * 8
-
-    def _check_key(self, key):
-        """
-        Verify the keyword to be FITS standard and that it matches the
-        standard for record-valued keyword cards.
-        """
-
-        if '.' in key:
-            keyword, field_specifier = key.split('.', 1)
-        else:
-            keyword, field_specifier = key, None
-
-        super(RecordValuedKeywordCard, self)._check_key(keyword)
-
-        if field_specifier:
-            if not re.match(self.field_specifier_s, key):
-                self._err_text = 'Illegal keyword name %s' % repr(key)
-                # TODO: Maybe fix by treating as normal card and not RVKC?
-                self._fixable = False
-                raise ValueError(self._err_text)
-
-
-    def _check(self, option='ignore'):
-        """Verify the card image with the specified `option`."""
-
-        self._err_text = ''
-        self._fix_text = ''
-        self._fixable = True
-
-        if option == 'ignore':
-=======
                 value, comment = valuecomment.split('/', 1)
                 self.value = value.strip()
                 self.comment = comment.strip()
@@ -1145,9 +909,7 @@
                 self.value = valuecomment
             self._valuestring = self._value
             self._valuemodified = False
->>>>>>> 59019761
             return
-        # TODO: How much of this is redundant with _parse_value?
         elif m.group('numr') is not None:
             numr = self._number_NFSC_RE.match(m.group('numr'))
             value = translate(numr.group('digt'), FIX_FP_TABLE, ' ')
@@ -1217,73 +979,7 @@
         if is_commentary:
             comment = ''
         else:
-<<<<<<< HEAD
-            idx = self.index_of(key)
-            super(CardList, self).__delitem__(idx)
-            del self._keys[idx]  # update the keylist
-            self.count_blanks()
-            self._mod = True
-
-    def __getslice__(self, start, end):
-        return self[slice(start, end)]
-
-    def __repr__(self):
-        """Format a list of cards into a string."""
-
-        return ''.join(map(str, self))
-
-    def __str__(self):
-        """Format a list of cards into a printable string."""
-        return '\n'.join(map(str, self))
-
-    @property
-    def _mod(self):
-        """Has this card list been modified since last write"""
-
-        mod = self.__dict__.get('_mod', False)
-        if not mod:
-            # See if any of the cards were directly modified
-            for card in self:
-                if card._modified:
-                    self.__dict__['_mod'] = True
-                    return True
-        return mod
-
-    @_mod.setter
-    def _mod(self, value):
-        self.__dict__['_mod'] = value
-        # If the card list is explicitly set as 'not modified' then make sure
-        # the same applies to its underlying cards
-        if not value:
-            for card in self:
-                card._modified = False
-
-    def copy(self):
-        """Make a (deep)copy of the `CardList`."""
-
-        return CardList([create_card_from_string(str(c)) for c in self])
-
-    def keys(self):
-        """
-        Return a list of all keywords from the `CardList`.
-
-        Keywords include ``field_specifier`` for
-        `RecordValuedKeywordCard` objects.
-        """
-
-        return [card.key for card in self]
-
-    def values(self):
-        """
-        Return a list of the values of all cards in the `CardList`.
-
-        For `RecordValuedKeywordCard` objects, the value returned is
-        the floating point value, exclusive of the
-        ``field_specifier``.
-        """
-=======
             comment = self._format_comment()
->>>>>>> 59019761
 
         # equal sign string
         delimiter = '= '
@@ -1392,21 +1088,25 @@
         # verify the key, it is never fixable
         # always fix silently the case where "=" is before column 9,
         # since there is no way to communicate back to the _keys.
-        # TODO: I think this will break for hierarch cards...
         if self._image and self._image[:8].upper() == 'HIERARCH':
             pass
-        elif self.keyword != self.keyword.upper():
+        else:
+            keyword = self.keyword
+            if self.field_specifier:
+                keyword = keyword.split('.', 1)[0]
+
+            if keyword != keyword.upper():
             # Keyword should be uppercase unless it's a HIERARCH card
-            errs.append(self.run_option(
-                option,
-                err_text='Card keyword is not upper case.',
-                fix_text=fix_text,
-                fix=self._fix_keyword))
-        elif not self._keywd_FSC_RE.match(self.keyword):
-            errs.append(self.run_option(
-                option,
-                err_text='Illegal keyword name %s' % repr(self.keyword),
-                fixable=False))
+                errs.append(self.run_option(
+                    option,
+                    err_text='Card keyword is not upper case.',
+                    fix_text=fix_text,
+                    fix=self._fix_keyword))
+            elif not self._keywd_FSC_RE.match(keyword):
+                errs.append(self.run_option(
+                    option,
+                    err_text='Illegal keyword name %s' % repr(keyword),
+                    fixable=False))
 
         # verify the value, it may be fixable
         keyword, valuecomment = self._split()
@@ -1454,14 +1154,15 @@
             yield card
 
 
-# TODO: Put these functions under pending deprecation; fully deprecate their
-# camelCase aliases
 def create_card(key='', value='', comment=''):
     return Card(key, value, comment)
 create_card.__doc__ = Card.__init__.__doc__
 # For API backwards-compatibility
-createCard = deprecated(name='createCard',
-                        alternative='Card()')(create_card)
+createCard = deprecated('3.0', name='createCard',
+                        alternative=':meth:`Card.__init__`')(create_card)
+create_card = deprecated('3.1', name='create_card',
+                         alternative=':meth:`Card.__init__`',
+                         pending=True)(create_card)
 
 
 def create_card_from_string(input):
@@ -1469,55 +1170,27 @@
 create_card_from_string.__doc__ = Card.fromstring.__doc__
 # For API backwards-compat
 createCardFromString = \
-        deprecated(name='createCardFromString',
-                   alternative='Card.fromstring()')(create_card_from_string)
+    deprecated('3.0', name='createCardFromString',
+               alternative=':meth:`Card.fromstring`')(create_card_from_string)
+create_card_from_string = deprecated('3.1', name='create_card_from_string',
+                                     alternative=':meth:`Card.fromstring`',
+                                     pending=True)(create_card_from_string)
 
 
 def upper_key(key):
     return Card.normalize_keyword(key)
 upper_key.__doc__ = Card.normalize_keyword.__doc__
 # For API backwards-compat
-upperKey = deprecated(name='upperKey',
-                      alternative='Card.normalize_keyword()')(upper_key)
+upperKey = deprecated('3.0', name='upperKey',
+                      alternative=':meth:`Card.normalize_keyword`')(upper_key)
+upper_key = deprecated('3.1', name='upper_key',
+                       alternative=':meth:`Card.normalize_keyword`',
+                       pending=True)(upper_key)
 
 
 def _int_or_float(s):
     """
-<<<<<<< HEAD
-    Cards begins with ``HIERARCH`` which allows keyword name longer than 8
-    characters.
-    """
-
-    @property
-    def key(self):
-        """Returns the keyword name parsed from the card image."""
-
-        if not hasattr(self, '_key'):
-            head = self._get_key_string()
-            self._key = head.strip()
-        return self._key
-
-    @key.setter
-    def key(self, value):
-        Card.key.fset(self, value)
-
-    def _format_key(self):
-        if hasattr(self, '_key') or hasattr(self, '_cardimage'):
-            return 'HIERARCH %s ' % self.key
-        else:
-            return ' ' * 8
-
-    def _format_value(self):
-        val_str = super(_HierarchCard, self)._format_value()
-        # conserve space for HIERARCH cards
-        return val_str.strip()
-
-
-    def _verify(self, option='warn'):
-        """No verification (for now)."""
-=======
     Converts an a string to an int if possible, or to a float.
->>>>>>> 59019761
 
     If the string is neither a string or a float a value error is raised.
     """
