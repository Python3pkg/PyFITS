--- conflicted
+++ resolved
@@ -4,6 +4,7 @@
 import os
 import sys
 import tempfile
+import textwrap
 import warnings
 
 try:
@@ -327,17 +328,19 @@
         return cls_ns[property_name]
 
 
-def deprecated(message='', name='', alternative='', pending=False):
+# TODO: Provide a class deprecation marker as well.
+def deprecated(since, message='', name='', alternative='', pending=False):
     """
     Used to mark a function as deprecated.
-
-    TODO: Provide a class deprecation marker as well.
 
     To mark an attribute as deprecated, replace that attribute with a
     depcrecated property.
 
     Parameters
     ------------
+    since : str
+        The release at which this API became deprecated.  This is required.
+
     message : str, optional
         Override the default deprecation message.  The format specifier
         %(func)s may be used for the name of the function, and %(alternative)s
@@ -364,7 +367,8 @@
 
     """
 
-    def deprecate(func):
+    def deprecate(func, message=message, name=name, alternative=alternative,
+                  pending=pending):
         if isinstance(func, classmethod):
             try:
                 func = func.__func__
@@ -384,36 +388,52 @@
         else:
             is_classmethod = False
 
+        if not name:
+            name = func.__name__
+
+        altmessage = ''
+        if not message or type(message) == type(deprecate):
+            if pending:
+                message = ('The %(func)s function will be deprecated in a '
+                           'future version.')
+            else:
+                message = ('The %(func)s function is deprecated and may '
+                           'be removed in a future version.')
+            if alternative:
+                altmessage = '\n        Use %s instead.' % alternative
+
+        message = ((message % {'func': name, 'alternative': alternative}) +
+                   altmessage)
+
+
         @functools.wraps(func)
         def deprecated_func(*args, **kwargs):
-            # _message and _name are necessary; otherwise assignments to name
-            # and message will cause the interpreter to treat them as local
-            # variables, instead of encapuslated variables
-            _message = message
-            _name = name
-            if not _name:
-                _name = func.__name__
-
-            if not _message or type(_message) == type(deprecate):
-                if pending:
-                    _message = 'The %(func)s function will be deprecated in' \
-                               'a future version.'
-                else:
-                    _message = 'The %(func)s function is deprecated and may ' \
-                               'be removed in a future version.'
-                if alternative:
-                    _message += '  Use %(alternative)s instead.'
-
             if pending:
                 category = PendingDeprecationWarning
             else:
                 category = DeprecationWarning
 
-            warnings.warn(
-                _message % {'func': _name, 'alternative': alternative},
-                category, stacklevel=2)
+            warnings.warn(message, category, stacklevel=2)
 
             return func(*args, **kwargs)
+
+        old_doc = deprecated_func.__doc__
+        if not old_doc:
+            old_doc = ''
+        old_doc = textwrap.dedent(old_doc).strip('\n')
+        altmessage = altmessage.strip()
+        if not altmessage:
+            altmessage = message.strip()
+        new_doc = (('\n.. deprecated:: %(since)s'
+                    '\n    %(message)s\n\n' %
+                    {'since': since, 'message': altmessage.strip()}) + old_doc)
+        if not old_doc:
+            # This is to prevent a spurious 'unexected unindent' warning from
+            # docutils when the original docstring was blank.
+            new_doc += r'\ '
+
+        deprecated_func.__doc__ = new_doc
+
         if is_classmethod:
             deprecated_func = classmethod(deprecated_func)
         return deprecated_func
@@ -757,9 +777,6 @@
     return slice(_start, _stop, _step)
 
 
-
-# TODO: Revisit this and see if there isn't an easier implementation (I think
-# there might already be something for this in the stdlib)
 def _words_group(input, strlen):
     """
     Split a long string into parts where each part is no longer
@@ -813,10 +830,7 @@
 
 
 if sys.version_info[:2] < (2, 6):
-<<<<<<< HEAD
     import __builtin__
-=======
->>>>>>> 59019761
     # Replace the builtin property to add support for the getter/setter/deleter
     # mechanism as introduced in Python 2.6 (this can go away if we ever drop
     # 2.5 support)
